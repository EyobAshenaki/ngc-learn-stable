import matplotlib
import matplotlib.pyplot as plt
cmap = plt.cm.jet

import numpy as np
from sklearn.decomposition import IncrementalPCA
from sklearn.manifold import TSNE

def extract_pca_latents(vectors): ## PCA mapping routine
    """
    Projects collection of K vectors (stored in a matrix) to a two-dimensional (2D)
    visualization space via principal components analysis (PCA). Note that
    if the input already has a 2D dimensionality, the original input is returned.

    Args:
        vectors: a matrix/codebook of (K x D) vectors to project

    Returns:
        a matrix (K x 2) of projected vectors (to 2D space)
    """
    batch_size = 50
    z_dim = vectors.shape[1]
    z_2D = None
    if z_dim != 2:
        ipca = IncrementalPCA(n_components=2, batch_size=batch_size)
        ipca.fit(vectors)
        z_2D = ipca.transform(vectors)
    else:
        z_2D = vectors
    return z_2D

def extract_tsne_latents(vectors, perplexity=30, n_pca_comp=32): ## tSNE mapping routine
    """
    Projects collection of K vectors (stored in a matrix) to a two-dimensional (2D)
    visualization space via the t-distributed stochastic neighbor embedding
    algorithm (t-SNE). This algorithm also uses PCA to produce an
    intermediate project to speed up the t-SNE final mapping step. Note that
    if the input already has a 2D dimensionality, the original input is returned.

    Args:
        vectors: a matrix/codebook of (K x D) vectors to project

        perplexity: the perplexity control factor for t-SNE (Default: 30)

    Returns:
        a matrix (K x 2) of projected vectors (to 2D space)
    """
    batch_size = 500 #50
    z_dim = vectors.shape[1]
    z_2D = None
    if z_dim != 2:
        print(" > Projecting latents via iPCA...")
        n_comp = n_pca_comp #32 #10 #16 #50
        if n_comp > batch_size:
            batch_size = n_comp
        if vectors.shape[1] < n_comp:
            n_comp = vectors.shape[1] - 2
            n_comp = max(2, n_comp)
        ipca = IncrementalPCA(n_components=n_comp, batch_size=batch_size)
        ipca.fit(vectors)
        z_2D = ipca.transform(vectors)
        print(" PCA.lat.shape = ",z_2D.shape)
        print(" > Finishing projection via t-SNE...")
        z_2D = TSNE(n_components=2,perplexity=perplexity, verbose=1).fit_transform(z_2D)
    else:
        z_2D = vectors
    return z_2D

def plot_latents(code_vectors, labels, plot_fname="2Dcode_plot.jpg", alpha=1.):
    """
    Produces a label-overlaid (label map to distinct colors) scatterplot for
    visualizing two-dimensional latent codes (produced by either PCA or t-SNE).

    Args:
        code_vectors: a matrix of shape (K x 2) with vectors to plot/visualize

        labels: label values, either of shape (K x 1) of integer values or of
            shape (K x C) of binary one-hot encodings where C is the number of
            classes.

        plot_fname: /path/to/plot_fname.<suffix> for saving the plot to disk
    """
    curr_backend = plt.rcParams["backend"]
    matplotlib.use('Agg') ## temporarily go in Agg plt backend for tsne plotting
    print(" > Plotting 2D latent encodings...")
    curr_backend = plt.rcParams["backend"]
    matplotlib.use(
        'Agg')  ## temporarily go in Agg plt backend for tsne plotting
    lab = labels
    if lab.shape[1] > 1: ## extract integer class labels from a one-hot matrix
        lab = np.argmax(lab, 1)
    plt.figure(figsize=(8, 6))
    plt.scatter(code_vectors[:, 0], code_vectors[:, 1], c=lab, cmap=cmap, alpha=alpha)
    plt.colorbar()
    plt.grid()
    plt.savefig("{0}".format(plot_fname), dpi=300)
    plt.clf()
<<<<<<< HEAD
    matplotlib.use(curr_backend) ## return back to auto-selected plt backend for system

=======
    matplotlib.use(
        curr_backend)  ## return back to auto-selected plt backend for system


>>>>>>> 4c051612
<|MERGE_RESOLUTION|>--- conflicted
+++ resolved
@@ -1,106 +1,98 @@
-import matplotlib
-import matplotlib.pyplot as plt
-cmap = plt.cm.jet
-
-import numpy as np
-from sklearn.decomposition import IncrementalPCA
-from sklearn.manifold import TSNE
-
-def extract_pca_latents(vectors): ## PCA mapping routine
-    """
-    Projects collection of K vectors (stored in a matrix) to a two-dimensional (2D)
-    visualization space via principal components analysis (PCA). Note that
-    if the input already has a 2D dimensionality, the original input is returned.
-
-    Args:
-        vectors: a matrix/codebook of (K x D) vectors to project
-
-    Returns:
-        a matrix (K x 2) of projected vectors (to 2D space)
-    """
-    batch_size = 50
-    z_dim = vectors.shape[1]
-    z_2D = None
-    if z_dim != 2:
-        ipca = IncrementalPCA(n_components=2, batch_size=batch_size)
-        ipca.fit(vectors)
-        z_2D = ipca.transform(vectors)
-    else:
-        z_2D = vectors
-    return z_2D
-
-def extract_tsne_latents(vectors, perplexity=30, n_pca_comp=32): ## tSNE mapping routine
-    """
-    Projects collection of K vectors (stored in a matrix) to a two-dimensional (2D)
-    visualization space via the t-distributed stochastic neighbor embedding
-    algorithm (t-SNE). This algorithm also uses PCA to produce an
-    intermediate project to speed up the t-SNE final mapping step. Note that
-    if the input already has a 2D dimensionality, the original input is returned.
-
-    Args:
-        vectors: a matrix/codebook of (K x D) vectors to project
-
-        perplexity: the perplexity control factor for t-SNE (Default: 30)
-
-    Returns:
-        a matrix (K x 2) of projected vectors (to 2D space)
-    """
-    batch_size = 500 #50
-    z_dim = vectors.shape[1]
-    z_2D = None
-    if z_dim != 2:
-        print(" > Projecting latents via iPCA...")
-        n_comp = n_pca_comp #32 #10 #16 #50
-        if n_comp > batch_size:
-            batch_size = n_comp
-        if vectors.shape[1] < n_comp:
-            n_comp = vectors.shape[1] - 2
-            n_comp = max(2, n_comp)
-        ipca = IncrementalPCA(n_components=n_comp, batch_size=batch_size)
-        ipca.fit(vectors)
-        z_2D = ipca.transform(vectors)
-        print(" PCA.lat.shape = ",z_2D.shape)
-        print(" > Finishing projection via t-SNE...")
-        z_2D = TSNE(n_components=2,perplexity=perplexity, verbose=1).fit_transform(z_2D)
-    else:
-        z_2D = vectors
-    return z_2D
-
-def plot_latents(code_vectors, labels, plot_fname="2Dcode_plot.jpg", alpha=1.):
-    """
-    Produces a label-overlaid (label map to distinct colors) scatterplot for
-    visualizing two-dimensional latent codes (produced by either PCA or t-SNE).
-
-    Args:
-        code_vectors: a matrix of shape (K x 2) with vectors to plot/visualize
-
-        labels: label values, either of shape (K x 1) of integer values or of
-            shape (K x C) of binary one-hot encodings where C is the number of
-            classes.
-
-        plot_fname: /path/to/plot_fname.<suffix> for saving the plot to disk
-    """
-    curr_backend = plt.rcParams["backend"]
-    matplotlib.use('Agg') ## temporarily go in Agg plt backend for tsne plotting
-    print(" > Plotting 2D latent encodings...")
-    curr_backend = plt.rcParams["backend"]
-    matplotlib.use(
-        'Agg')  ## temporarily go in Agg plt backend for tsne plotting
-    lab = labels
-    if lab.shape[1] > 1: ## extract integer class labels from a one-hot matrix
-        lab = np.argmax(lab, 1)
-    plt.figure(figsize=(8, 6))
-    plt.scatter(code_vectors[:, 0], code_vectors[:, 1], c=lab, cmap=cmap, alpha=alpha)
-    plt.colorbar()
-    plt.grid()
-    plt.savefig("{0}".format(plot_fname), dpi=300)
-    plt.clf()
-<<<<<<< HEAD
-    matplotlib.use(curr_backend) ## return back to auto-selected plt backend for system
-
-=======
-    matplotlib.use(
-        curr_backend)  ## return back to auto-selected plt backend for system
-
-
->>>>>>> 4c051612
+import matplotlib
+import matplotlib.pyplot as plt
+cmap = plt.cm.jet
+
+import numpy as np
+from sklearn.decomposition import IncrementalPCA
+from sklearn.manifold import TSNE
+
+def extract_pca_latents(vectors): ## PCA mapping routine
+    """
+    Projects collection of K vectors (stored in a matrix) to a two-dimensional (2D)
+    visualization space via principal components analysis (PCA). Note that
+    if the input already has a 2D dimensionality, the original input is returned.
+
+    Args:
+        vectors: a matrix/codebook of (K x D) vectors to project
+
+    Returns:
+        a matrix (K x 2) of projected vectors (to 2D space)
+    """
+    batch_size = 50
+    z_dim = vectors.shape[1]
+    z_2D = None
+    if z_dim != 2:
+        ipca = IncrementalPCA(n_components=2, batch_size=batch_size)
+        ipca.fit(vectors)
+        z_2D = ipca.transform(vectors)
+    else:
+        z_2D = vectors
+    return z_2D
+
+def extract_tsne_latents(vectors, perplexity=30, n_pca_comp=32): ## tSNE mapping routine
+    """
+    Projects collection of K vectors (stored in a matrix) to a two-dimensional (2D)
+    visualization space via the t-distributed stochastic neighbor embedding
+    algorithm (t-SNE). This algorithm also uses PCA to produce an
+    intermediate project to speed up the t-SNE final mapping step. Note that
+    if the input already has a 2D dimensionality, the original input is returned.
+
+    Args:
+        vectors: a matrix/codebook of (K x D) vectors to project
+
+        perplexity: the perplexity control factor for t-SNE (Default: 30)
+
+    Returns:
+        a matrix (K x 2) of projected vectors (to 2D space)
+    """
+    batch_size = 500 #50
+    z_dim = vectors.shape[1]
+    z_2D = None
+    if z_dim != 2:
+        print(" > Projecting latents via iPCA...")
+        n_comp = n_pca_comp #32 #10 #16 #50
+        if n_comp > batch_size:
+            batch_size = n_comp
+        if vectors.shape[1] < n_comp:
+            n_comp = vectors.shape[1] - 2
+            n_comp = max(2, n_comp)
+        ipca = IncrementalPCA(n_components=n_comp, batch_size=batch_size)
+        ipca.fit(vectors)
+        z_2D = ipca.transform(vectors)
+        print(" PCA.lat.shape = ",z_2D.shape)
+        print(" > Finishing projection via t-SNE...")
+        z_2D = TSNE(n_components=2,perplexity=perplexity, verbose=1).fit_transform(z_2D)
+    else:
+        z_2D = vectors
+    return z_2D
+
+def plot_latents(code_vectors, labels, plot_fname="2Dcode_plot.jpg", alpha=1.):
+    """
+    Produces a label-overlaid (label map to distinct colors) scatterplot for
+    visualizing two-dimensional latent codes (produced by either PCA or t-SNE).
+
+    Args:
+        code_vectors: a matrix of shape (K x 2) with vectors to plot/visualize
+
+        labels: label values, either of shape (K x 1) of integer values or of
+            shape (K x C) of binary one-hot encodings where C is the number of
+            classes.
+
+        plot_fname: /path/to/plot_fname.<suffix> for saving the plot to disk
+    """
+    curr_backend = plt.rcParams["backend"]
+    matplotlib.use('Agg') ## temporarily go in Agg plt backend for tsne plotting
+    print(" > Plotting 2D latent encodings...")
+    curr_backend = plt.rcParams["backend"]
+    matplotlib.use(
+        'Agg')  ## temporarily go in Agg plt backend for tsne plotting
+    lab = labels
+    if lab.shape[1] > 1: ## extract integer class labels from a one-hot matrix
+        lab = np.argmax(lab, 1)
+    plt.figure(figsize=(8, 6))
+    plt.scatter(code_vectors[:, 0], code_vectors[:, 1], c=lab, cmap=cmap, alpha=alpha)
+    plt.colorbar()
+    plt.grid()
+    plt.savefig("{0}".format(plot_fname), dpi=300)
+    plt.clf()
+    matplotlib.use(curr_backend) ## return back to auto-selected plt backend for system