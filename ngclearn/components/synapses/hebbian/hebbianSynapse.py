--- conflicted
+++ resolved
@@ -173,11 +173,7 @@
             if bias_init else [self.weights.value]))
 
     @staticmethod
-<<<<<<< HEAD
-    def _evolve(t, dt, opt, w_bounds, is_nonnegative, sign_value, w_decay, pre_wght,
-=======
     def _evolve(opt, w_bounds, is_nonnegative, sign_value, w_decay, pre_wght,
->>>>>>> 4c051612
                 post_wght, bias_init, pre, post, weights, biases, opt_params):
         ## calculate synaptic update values
         dW, db = calc_update(pre, post,
